--- conflicted
+++ resolved
@@ -1,4 +1,3 @@
-<<<<<<< HEAD
 # Cycle 34: UI/UX Design Specifications
 
 ## Design Overview
@@ -19,89 +18,10 @@
 ### 3. Analytics Dashboard Flow
 ```
 Admin Login → Dashboard → Category Metrics → Drill Down → Export Data
-=======
-# Mini Games Platform - UI/UX Design Specifications (Cycle 33)
-
-## Design Vision
-Create a world-class gaming platform with 150+ mini-games across 12 categories, featuring global leaderboards, tournaments, achievements, and social features for production deployment.
-
-## User Journeys
-
-### 1. New User Journey
-1. **Landing** → Hero with featured games carousel + live stats
-2. **Browse** → 12-category mega menu with previews
-3. **Try Guest Play** → Instant gameplay, no signup required
-4. **Achievement Unlock** → Prompt to save progress
-5. **Social Auth** → Quick signup via Google/GitHub
-6. **Profile Creation** → Customize avatar, preferences
-
-### 2. Competitive Player Journey
-1. **Tournament Hub** → Browse active/upcoming tournaments
-2. **Join Tournament** → Review rules, entry requirements
-3. **Practice Mode** → Warm-up with tournament settings
-4. **Live Competition** → Real-time bracket updates
-5. **Spectate** → Watch top players with chat
-6. **Claim Rewards** → XP, badges, leaderboard position
-
-### 3. Social Player Journey
-1. **Friend List** → See who's online/playing
-2. **Send Challenge** → Direct competition invites
-3. **Activity Feed** → Friend achievements, high scores
-4. **Join Room** → Private multiplayer sessions
-5. **Share Results** → Social media integration
+```
 
 ## Component Architecture
 
-### 1. Global Navigation
-```
-Header (Fixed, 64px)
-├── Logo + Brand
-├── Category Mega Menu
-│   ├── Action (23 games)
-│   ├── Puzzle (29 games)
-│   ├── Strategy (20 games)
-│   ├── Arcade (14 games)
-│   ├── Memory (6 games)
-│   ├── Skill (13 games)
-│   ├── Card (8 games)
-│   ├── Casino (7 games)
-│   ├── Word (8 games)
-│   ├── Music (6 games)
-│   ├── Physics (6 games)
-│   └── Simulation (4 games)
-├── Search (CMD+K, AI-powered)
-├── Tournament Badge (live count)
-├── Notifications Bell
-├── User Menu
-│   ├── Profile
-│   ├── Achievements (progress)
-│   ├── Friends (online count)
-│   ├── History
-│   ├── Settings
-│   └── Sign Out
-└── Theme Toggle (dark/light/system)
->>>>>>> c538cb17
-```
-
-### 2. Homepage Hero Section
-```
-Hero Container (100vh)
-├── Featured Game Showcase
-│   ├── Large Preview (autoplay muted)
-│   ├── Game Title + Category
-│   ├── Player Count (live)
-│   ├── Quick Play Button
-│   └── Tournament Badge (if active)
-├── Carousel Controls (5 games)
-├── Live Stats Bar
-│   ├── Players Online
-│   ├── Games Today
-│   ├── Active Tournaments
-│   └── Latest Winner
-└── Scroll Indicator (animated)
-```
-
-<<<<<<< HEAD
 ### Core Category Components
 
 #### CategoryManager
@@ -473,585 +393,4 @@
 1. Performance optimization
 2. Mobile testing
 3. Analytics integration
-4. Production deployment
-=======
-### 3. Category Grid System
-```
-Categories Section
-├── Section Header
-│   ├── "Explore 150+ Games"
-│   ├── View Switcher (grid/list/compact)
-│   └── Sort Options
-├── Category Cards (4x3 grid desktop, 2x6 tablet, 1x12 mobile)
-│   ├── Category Card
-│   │   ├── Gradient Background (category color)
-│   │   ├── Icon (animated on hover)
-│   │   ├── Name + Game Count
-│   │   ├── Top 3 Games (mini thumbnails)
-│   │   ├── Trending Indicator
-│   │   └── Enter Button (arrow icon)
-│   └── [Repeat for 12 categories]
-└── Quick Stats
-    ├── Most Played Category
-    ├── Your Favorite
-    └── New This Week
-```
-
-### 4. Enhanced Game Card
-```
-GameCard Component
-├── Thumbnail Container
-│   ├── Image (lazy loaded, WebP)
-│   ├── Video Preview (on hover)
-│   ├── Quick Play Overlay
-│   └── Tournament/New Badge
-├── Content Area
-│   ├── Title (truncate)
-│   ├── Category Pills (max 2)
-│   ├── Difficulty Stars (1-5)
-│   ├── Rating (if > 10 reviews)
-│   └── Player Count (live)
-├── Action Bar
-│   ├── Play Button
-│   ├── Info Icon
-│   ├── Challenge Icon
-│   └── Favorite Toggle
-└── Progress Indicator (if played)
-```
-
-### 5. Game Page Layout
-```
-Game Container
-├── Game Header
-│   ├── Breadcrumbs
-│   ├── Title + Category
-│   ├── Share Button
-│   └── Fullscreen Toggle
-├── Game Canvas (16:9 responsive)
-│   ├── Loading Screen (branded)
-│   ├── Game Viewport
-│   ├── Touch Controls (mobile)
-│   └── Performance Monitor (dev mode)
-├── Game HUD
-│   ├── Score/Level Display
-│   ├── Timer/Lives
-│   ├── Pause Button
-│   └── Settings Gear
-├── Info Sidebar (collapsible)
-│   ├── Instructions Tab
-│   ├── Controls Tab
-│   ├── Tips Tab
-│   └── Achievements Tab
-└── Social Panel
-    ├── Live Leaderboard (top 10)
-    ├── Your Best Score
-    ├── Friends Scores
-    ├── Challenge Button
-    └── Recent Players
-```
-
-### 6. Global Leaderboards
-```
-Leaderboard Page
-├── Header
-│   ├── Title "Global Rankings"
-│   ├── Period Selector (Daily/Weekly/Monthly/All-Time)
-│   ├── Category Filter
-│   └── Search Player
-├── Leaderboard Table
-│   ├── Rank Column (medal icons 1-3)
-│   ├── Player (avatar + name + level)
-│   ├── Score (formatted)
-│   ├── Game (thumbnail + name)
-│   ├── Category Badge
-│   ├── Time Ago
-│   └── Actions (view/challenge)
-├── Pagination (infinite scroll)
-└── Your Position Card (sticky)
-```
-
-### 7. Tournament Interface
-```
-Tournament Hub
-├── Live Tournaments
-│   ├── Tournament Card
-│   │   ├── Game Thumbnail
-│   │   ├── Prize Pool ($X)
-│   │   ├── Entry Fee/Free
-│   │   ├── Players (X/Y)
-│   │   ├── Time Left (countdown)
-│   │   ├── Format (bracket/round-robin)
-│   │   └── Join/Spectate Button
-│   └── [Multiple cards]
-├── Upcoming Schedule (calendar view)
-├── Tournament Creation (admin)
-│   ├── Game Selection
-│   ├── Rules Setup
-│   ├── Prize Configuration
-│   └── Schedule Setting
-└── Past Results Archive
-```
-
-### 8. Achievement System
-```
-Achievements Page
-├── Progress Overview
-│   ├── Total Unlocked (X/Y)
-│   ├── XP Earned
-│   ├── Completion %
-│   └── Rarest Achievement
-├── Achievement Categories
-│   ├── Game-Specific
-│   ├── Category Mastery
-│   ├── Social
-│   ├── Competitive
-│   └── Special Events
-├── Achievement Grid
-│   ├── Achievement Card
-│   │   ├── Icon (grayed if locked)
-│   │   ├── Name
-│   │   ├── Description
-│   │   ├── Progress Bar
-│   │   ├── XP Reward
-│   │   └── Unlock Date
-│   └── [Grid layout]
-└── Showcase Selection (profile display)
-```
-
-## Visual Design System
-
-### Color Palette
-```scss
-// Brand Colors
-$primary: #3B82F6;        // Blue
-$secondary: #8B5CF6;      // Purple
-$accent: #10B981;         // Emerald
-$gradient: linear-gradient(135deg, #667eea 0%, #764ba2 100%);
-
-// Category Colors (12)
-$action: #EF4444;         // Red
-$puzzle: #10B981;         // Green
-$strategy: #F59E0B;       // Orange
-$memory: #8B5CF6;         // Purple
-$arcade: #3B82F6;         // Blue
-$skill: #EC4899;          // Pink
-$card: #14B8A6;           // Teal
-$casino: #F97316;         // Dark Orange
-$word: #6366F1;           // Indigo
-$music: #A855F7;          // Violet
-$physics: #0EA5E9;        // Sky Blue
-$simulation: #84CC16;     // Lime
-
-// UI Colors
-$background-dark: #0F172A;
-$surface-dark: #1E293B;
-$background-light: #FFFFFF;
-$surface-light: #F8FAFC;
-$border: #E2E8F0;
-$text-primary: #0F172A;
-$text-secondary: #64748B;
-$success: #10B981;
-$warning: #F59E0B;
-$error: #EF4444;
-```
-
-### Typography Scale
-```scss
-// Font Families
-$font-display: 'Inter var', system-ui;
-$font-body: 'Inter var', system-ui;
-$font-mono: 'JetBrains Mono', monospace;
-
-// Sizes
-$text-xs: 0.75rem;     // 12px
-$text-sm: 0.875rem;    // 14px
-$text-base: 1rem;      // 16px
-$text-lg: 1.125rem;    // 18px
-$text-xl: 1.25rem;     // 20px
-$text-2xl: 1.5rem;     // 24px
-$text-3xl: 1.875rem;   // 30px
-$text-4xl: 2.25rem;    // 36px
-$text-5xl: 3rem;       // 48px
-
-// Weights
-$font-normal: 400;
-$font-medium: 500;
-$font-semibold: 600;
-$font-bold: 700;
-```
-
-### Spacing System
-```scss
-$space-0: 0;
-$space-1: 0.25rem;    // 4px
-$space-2: 0.5rem;     // 8px
-$space-3: 0.75rem;    // 12px
-$space-4: 1rem;       // 16px
-$space-5: 1.25rem;    // 20px
-$space-6: 1.5rem;     // 24px
-$space-8: 2rem;       // 32px
-$space-10: 2.5rem;    // 40px
-$space-12: 3rem;      // 48px
-$space-16: 4rem;      // 64px
-$space-20: 5rem;      // 80px
-```
-
-## Responsive Breakpoints
-```scss
-$mobile-sm: 320px;
-$mobile: 375px;
-$mobile-lg: 425px;
-$tablet: 768px;
-$desktop: 1024px;
-$desktop-lg: 1440px;
-$desktop-xl: 1920px;
-```
-
-### Responsive Grid
-- **Mobile**: 1 column, 100% width, 16px padding
-- **Tablet**: 2-3 columns, 24px gap, 24px padding
-- **Desktop**: 4 columns, 32px gap, 32px padding
-- **Wide**: 5-6 columns, max-width 1440px, centered
-
-## Animation System
-
-### Transitions
-```scss
-$transition-fast: 150ms cubic-bezier(0.4, 0, 0.2, 1);
-$transition-base: 250ms cubic-bezier(0.4, 0, 0.2, 1);
-$transition-slow: 350ms cubic-bezier(0.4, 0, 0.2, 1);
-$transition-spring: 500ms cubic-bezier(0.68, -0.55, 0.265, 1.55);
-```
-
-### Common Animations
-```scss
-@keyframes fadeIn {
-  from { opacity: 0; }
-  to { opacity: 1; }
-}
-
-@keyframes slideUp {
-  from { transform: translateY(20px); opacity: 0; }
-  to { transform: translateY(0); opacity: 1; }
-}
-
-@keyframes scaleIn {
-  from { transform: scale(0.9); opacity: 0; }
-  to { transform: scale(1); opacity: 1; }
-}
-
-@keyframes pulse {
-  0%, 100% { transform: scale(1); }
-  50% { transform: scale(1.05); }
-}
-```
-
-### Micro-interactions
-- **Hover**: Transform scale(1.02), box-shadow elevation
-- **Active**: Transform scale(0.98)
-- **Focus**: 2px outline with offset
-- **Loading**: Skeleton pulse animation
-- **Success**: Green flash + checkmark
-- **Error**: Red shake animation
-
-## Component Specifications
-
-### Enhanced GameCard
-```tsx
-interface GameCardProps {
-  game: {
-    id: string
-    name: string
-    thumbnail: string
-    categories: string[]
-    difficulty: 1 | 2 | 3 | 4 | 5
-    rating: number
-    reviewCount: number
-    playerCount: number // live
-    lastUpdated: Date
-    hasTournament: boolean
-    isNew: boolean
-    isTrending: boolean
-  }
-  variant: 'compact' | 'standard' | 'featured'
-  showQuickPlay: boolean
-  onPlay: () => void
-  onChallenge: () => void
-  onFavorite: () => void
-}
-```
-
-### GlobalLeaderboard
-```tsx
-interface LeaderboardProps {
-  period: 'daily' | 'weekly' | 'monthly' | 'all_time'
-  category?: string
-  gameId?: string
-  limit?: number
-  showUserPosition: boolean
-  enableChallenge: boolean
-  realtime: boolean
-}
-```
-
-### TournamentCard
-```tsx
-interface TournamentProps {
-  tournament: {
-    id: string
-    gameId: string
-    name: string
-    status: 'upcoming' | 'active' | 'completed'
-    format: 'bracket' | 'round_robin' | 'swiss'
-    entryFee: number
-    prizePool: number
-    startTime: Date
-    endTime: Date
-    currentPlayers: number
-    maxPlayers: number
-    rules: string[]
-    sponsors: string[]
-  }
-  userEligible: boolean
-  onJoin: () => void
-  onSpectate: () => void
-}
-```
-
-### AchievementCard
-```tsx
-interface AchievementProps {
-  achievement: {
-    id: string
-    name: string
-    description: string
-    icon: string
-    category: string
-    xpReward: number
-    requirements: {
-      type: string
-      target: number
-      current: number
-    }[]
-    unlocked: boolean
-    unlockedAt?: Date
-    rarity: 'common' | 'rare' | 'epic' | 'legendary'
-  }
-  showProgress: boolean
-  size: 'small' | 'medium' | 'large'
-}
-```
-
-## Accessibility Standards
-
-### WCAG 2.1 AA Compliance
-- **Contrast Ratios**: 4.5:1 normal text, 3:1 large text
-- **Focus Management**: Visible focus indicators, logical tab order
-- **Keyboard Navigation**: All features keyboard accessible
-- **Screen Readers**: Semantic HTML, ARIA labels, live regions
-- **Motion**: Respect prefers-reduced-motion
-- **Color**: Never rely solely on color for information
-
-### Game Accessibility Features
-- **Difficulty Modes**: Easy/Medium/Hard/Custom
-- **Speed Controls**: Adjustable game speed
-- **Colorblind Modes**: Deuteranopia, Protanopia, Tritanopia
-- **Pause**: All games pauseable
-- **Save States**: Auto-save progress
-- **Controls Remapping**: Customizable keys
-- **Subtitles**: For games with audio
-
-## Performance Requirements
-
-### Core Web Vitals Targets
-- **LCP**: < 1.5s (production target)
-- **FID**: < 50ms
-- **CLS**: < 0.05
-- **TTI**: < 2.5s
-- **FCP**: < 1s
-
-### Optimization Strategies
-- **Code Splitting**: Per-route and per-game
-- **Lazy Loading**: Images, games, non-critical components
-- **Bundle Size**: < 100KB initial, < 20KB per game
-- **Caching**: Service Worker + CDN
-- **Compression**: Brotli for text, WebP/AVIF for images
-- **Prefetching**: Next.js link prefetch
-
-### Runtime Performance
-- **Game FPS**: 60fps target, 30fps minimum
-- **Input Latency**: < 16ms for game controls
-- **Memory Usage**: < 200MB per game
-- **Network**: WebSocket for real-time features
-
-## Database Schema (Production)
-
-### Core Tables
-```sql
--- Users (extended)
-users (
-  id, email, username, avatar_url, level, xp,
-  preferences, created_at, last_active
-)
-
--- Game Sessions
-game_sessions (
-  id, user_id, game_id, score, duration,
-  level_reached, stars_earned, created_at
-)
-
--- Global Leaderboards
-global_leaderboards (
-  id, game_id, user_id, score, rank,
-  period, achieved_at, metadata
-)
-
--- Tournaments
-tournaments (
-  id, game_id, name, status, format,
-  entry_fee, prize_pool, start_time,
-  end_time, max_players, rules
-)
-
--- Tournament Participants
-tournament_participants (
-  id, tournament_id, user_id, score,
-  rank, eliminated_at, prize_won
-)
-
--- Achievements
-achievements (
-  id, name, description, category,
-  requirements, icon_url, xp_reward, rarity
-)
-
--- User Achievements
-user_achievements (
-  id, user_id, achievement_id, progress,
-  unlocked, unlocked_at
-)
-
--- Friendships
-friendships (
-  id, user_id, friend_id, status,
-  created_at
-)
-
--- Challenges
-challenges (
-  id, challenger_id, challenged_id,
-  game_id, status, stakes,
-  challenger_score, challenged_score,
-  created_at, completed_at
-)
-
--- Game Analytics
-game_analytics (
-  id, game_id, date, plays, unique_players,
-  avg_duration, avg_score, completion_rate
-)
-```
-
-## SEO & Meta Strategy
-
-### Dynamic Meta Tags
-```html
-<!-- Game Page -->
-<title>{Game Name} - Play Free Online | Mini Games Platform</title>
-<meta name="description" content="Play {Game Name} free online. {Category} game with {features}. No download, instant play!">
-<meta property="og:image" content="/api/og?game={game-id}">
-
-<!-- Category Page -->
-<title>{Category} Games - {Count} Free Online Games</title>
-<meta name="description" content="Play {count} free {category} games online. {Top games list}. Instant play, no download!">
-```
-
-### Structured Data
-```json
-{
-  "@context": "https://schema.org",
-  "@type": "VideoGame",
-  "name": "{Game Name}",
-  "description": "{Description}",
-  "genre": ["{Categories}"],
-  "gamePlatform": "Web Browser",
-  "aggregateRating": {
-    "@type": "AggregateRating",
-    "ratingValue": "{rating}",
-    "reviewCount": "{count}"
-  }
-}
-```
-
-## Monitoring & Analytics
-
-### Real-time Dashboards
-- **Performance**: Core Web Vitals, error rates
-- **Engagement**: Active users, session duration
-- **Games**: Most played, completion rates
-- **Social**: Friend connections, challenges
-- **Revenue**: Tournament entries, premium features
-
-### Event Tracking
-```typescript
-// Key events to track
-analytics.track('game_start', { gameId, category })
-analytics.track('game_complete', { gameId, score, duration })
-analytics.track('tournament_join', { tournamentId, entryFee })
-analytics.track('achievement_unlock', { achievementId, rarity })
-analytics.track('challenge_sent', { gameId, opponentId })
-analytics.track('friend_added', { friendId })
-```
-
-## Implementation Priorities
-
-### Phase 1: Production Setup (Days 1-2)
-1. Vercel production configuration
-2. Supabase production instance
-3. Monitoring (Sentry, analytics)
-4. CDN setup
-5. Security headers
-
-### Phase 2: Global Features (Days 3-4)
-1. Global leaderboards system
-2. Tournament infrastructure
-3. Achievement engine
-4. Friend system
-5. Challenge mechanics
-
-### Phase 3: Game Expansion (Days 5-6)
-1. 20 new competitive games
-2. Category enhancements
-3. Game recommendations
-4. Quick-play system
-
-### Phase 4: Launch Prep (Day 7)
-1. Performance optimization
-2. SEO implementation
-3. Load testing
-4. Documentation
-5. Marketing assets
-
-## Success Metrics
-
-### Technical KPIs
-- Page Load: < 2s (p95)
-- Game Load: < 3s (p95)
-- Error Rate: < 0.1%
-- Uptime: > 99.9%
-- Bundle Size: < 100KB
-
-### User Engagement KPIs
-- DAU: > 1,000
-- Session Duration: > 15 min
-- Games/Session: > 3
-- Return Rate: > 40%
-- Friend Connections: > 3/user
-
-### Business KPIs
-- Tournament Participation: > 10%
-- Achievement Completion: > 50%
-- Social Feature Usage: > 30%
-- Viral Coefficient: > 1.2
-- Monthly Growth: > 20%
->>>>>>> c538cb17
+4. Production deployment