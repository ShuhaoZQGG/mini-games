export type Json =
  | string
  | number
  | boolean
  | null
  | { [key: string]: Json | undefined }
  | Json[]

export interface Database {
  public: {
    Tables: {
      games: {
        Row: {
          id: string
          slug: string
          name: string
          description: string | null
          category: string | null
          play_count: number
          created_at: string
          updated_at: string
        }
        Insert: {
          id?: string
          slug: string
          name: string
          description?: string | null
          category?: string | null
          play_count?: number
          created_at?: string
          updated_at?: string
        }
        Update: {
          id?: string
          slug?: string
          name?: string
          description?: string | null
          category?: string | null
          play_count?: number
          created_at?: string
          updated_at?: string
        }
      }
      scores: {
        Row: {
          id: string
          created_at: string
          game_id: string
          player_id: string | null
          guest_session_id: string | null
          player_name: string
          score: number
          metadata: Json | null
        }
        Insert: {
          id?: string
          created_at?: string
          game_id: string
          player_id?: string | null
          guest_session_id?: string | null
          player_name: string
          score: number
          metadata?: Json | null
        }
        Update: {
          id?: string
          created_at?: string
          game_id?: string
          player_id?: string | null
          guest_session_id?: string | null
          player_name?: string
          score?: number
          metadata?: Json | null
        }
      }
      leaderboards: {
        Row: {
          id: string
          game_id: string
          period: 'all_time' | 'monthly' | 'weekly' | 'daily'
          player_id: string | null
          guest_session_id: string | null
          player_name: string
          score: number
          rank: number
          updated_at: string
        }
        Insert: {
          id?: string
          game_id: string
          period: 'all_time' | 'monthly' | 'weekly' | 'daily'
          player_id?: string | null
          guest_session_id?: string | null
          player_name: string
          score: number
          rank?: number
          updated_at?: string
        }
        Update: {
          id?: string
          game_id?: string
          period?: 'all_time' | 'monthly' | 'weekly' | 'daily'
          player_id?: string | null
          guest_session_id?: string | null
          player_name?: string
          score?: number
          rank?: number
          updated_at?: string
        }
      }
      profiles: {
        Row: {
          id: string
          created_at: string
          username: string
          avatar_url: string | null
          bio: string | null
          total_games_played: number
          total_score: number
          highest_score: number
          win_rate: number
          favorite_game: string | null
          achievements: Json | null
          theme_preference: string | null
          stats: Json | null
        }
        Insert: {
          id: string
          created_at?: string
          username: string
          avatar_url?: string | null
          bio?: string | null
          total_games_played?: number
          total_score?: number
          highest_score?: number
          win_rate?: number
          favorite_game?: string | null
          achievements?: Json | null
          theme_preference?: string | null
          stats?: Json | null
        }
        Update: {
          id?: string
          created_at?: string
          username?: string
          avatar_url?: string | null
          bio?: string | null
          total_games_played?: number
          total_score?: number
          highest_score?: number
          win_rate?: number
          favorite_game?: string | null
          achievements?: Json | null
          theme_preference?: string | null
          stats?: Json | null
        }
      }
      achievements: {
        Row: {
          id: string
          name: string
          description: string | null
          criteria: Json
          icon: string | null
          created_at: string
        }
        Insert: {
          id?: string
          name: string
          description?: string | null
          criteria: Json
          icon?: string | null
          created_at?: string
        }
        Update: {
          id?: string
          name?: string
          description?: string | null
          criteria?: Json
          icon?: string | null
          created_at?: string
        }
      }
      user_achievements: {
        Row: {
          user_id: string
          achievement_id: string
          unlocked_at: string
        }
        Insert: {
          user_id: string
          achievement_id: string
          unlocked_at?: string
        }
        Update: {
          user_id?: string
          achievement_id?: string
          unlocked_at?: string
        }
      }
      spectator_sessions: {
        Row: {
          id: string
          session_type: 'game' | 'tournament'
          target_id: string
          host_user_id: string | null
          host_username: string
          viewer_count: number
          max_viewers: number
          is_active: boolean
<<<<<<< HEAD
          started_at: string
          ended_at: string | null
=======
          created_at: string
          updated_at: string
>>>>>>> 513caa74
        }
        Insert: {
          id?: string
          session_type: 'game' | 'tournament'
          target_id: string
          host_user_id?: string | null
          host_username: string
          viewer_count?: number
          max_viewers?: number
          is_active?: boolean
<<<<<<< HEAD
          started_at?: string
          ended_at?: string | null
=======
          created_at?: string
          updated_at?: string
>>>>>>> 513caa74
        }
        Update: {
          id?: string
          session_type?: 'game' | 'tournament'
          target_id?: string
          host_user_id?: string | null
          host_username?: string
          viewer_count?: number
          max_viewers?: number
          is_active?: boolean
<<<<<<< HEAD
          started_at?: string
          ended_at?: string | null
=======
          created_at?: string
          updated_at?: string
>>>>>>> 513caa74
        }
      }
      spectator_viewers: {
        Row: {
          id: string
          session_id: string
          viewer_id: string | null
          viewer_name: string
          viewer_type: 'registered' | 'guest'
          joined_at: string
          left_at: string | null
        }
        Insert: {
          id?: string
          session_id: string
          viewer_id?: string | null
          viewer_name: string
<<<<<<< HEAD
          viewer_type: 'registered' | 'guest'
=======
          viewer_type?: 'registered' | 'guest'
>>>>>>> 513caa74
          joined_at?: string
          left_at?: string | null
        }
        Update: {
          id?: string
          session_id?: string
          viewer_id?: string | null
          viewer_name?: string
          viewer_type?: 'registered' | 'guest'
          joined_at?: string
          left_at?: string | null
        }
      }
      spectator_chat: {
        Row: {
          id: string
          session_id: string
<<<<<<< HEAD
          viewer_id: string | null
          viewer_name: string
          message: string
          sent_at: string
=======
          user_id: string | null
          username: string
          message: string
          message_type: 'chat' | 'system' | 'reaction'
          created_at: string
>>>>>>> 513caa74
        }
        Insert: {
          id?: string
          session_id: string
<<<<<<< HEAD
          viewer_id?: string | null
          viewer_name: string
          message: string
          sent_at?: string
=======
          user_id?: string | null
          username: string
          message: string
          message_type?: 'chat' | 'system' | 'reaction'
          created_at?: string
>>>>>>> 513caa74
        }
        Update: {
          id?: string
          session_id?: string
<<<<<<< HEAD
          viewer_id?: string | null
          viewer_name?: string
          message?: string
          sent_at?: string
=======
          user_id?: string | null
          username?: string
          message?: string
          message_type?: 'chat' | 'system' | 'reaction'
          created_at?: string
>>>>>>> 513caa74
        }
      }
    }
    Views: {
      [_ in never]: never
    }
    Functions: {
      [_ in never]: never
    }
    Enums: {
      [_ in never]: never
    }
  }
}<|MERGE_RESOLUTION|>--- conflicted
+++ resolved
@@ -208,13 +208,10 @@
           viewer_count: number
           max_viewers: number
           is_active: boolean
-<<<<<<< HEAD
           started_at: string
           ended_at: string | null
-=======
           created_at: string
           updated_at: string
->>>>>>> 513caa74
         }
         Insert: {
           id?: string
@@ -225,13 +222,10 @@
           viewer_count?: number
           max_viewers?: number
           is_active?: boolean
-<<<<<<< HEAD
           started_at?: string
           ended_at?: string | null
-=======
-          created_at?: string
-          updated_at?: string
->>>>>>> 513caa74
+          created_at?: string
+          updated_at?: string
         }
         Update: {
           id?: string
@@ -242,13 +236,10 @@
           viewer_count?: number
           max_viewers?: number
           is_active?: boolean
-<<<<<<< HEAD
           started_at?: string
           ended_at?: string | null
-=======
-          created_at?: string
-          updated_at?: string
->>>>>>> 513caa74
+          created_at?: string
+          updated_at?: string
         }
       }
       spectator_viewers: {
@@ -266,11 +257,7 @@
           session_id: string
           viewer_id?: string | null
           viewer_name: string
-<<<<<<< HEAD
           viewer_type: 'registered' | 'guest'
-=======
-          viewer_type?: 'registered' | 'guest'
->>>>>>> 513caa74
           joined_at?: string
           left_at?: string | null
         }
@@ -288,50 +275,29 @@
         Row: {
           id: string
           session_id: string
-<<<<<<< HEAD
-          viewer_id: string | null
-          viewer_name: string
-          message: string
-          sent_at: string
-=======
           user_id: string | null
           username: string
           message: string
           message_type: 'chat' | 'system' | 'reaction'
           created_at: string
->>>>>>> 513caa74
         }
         Insert: {
           id?: string
           session_id: string
-<<<<<<< HEAD
-          viewer_id?: string | null
-          viewer_name: string
-          message: string
-          sent_at?: string
-=======
           user_id?: string | null
           username: string
           message: string
           message_type?: 'chat' | 'system' | 'reaction'
           created_at?: string
->>>>>>> 513caa74
         }
         Update: {
           id?: string
           session_id?: string
-<<<<<<< HEAD
-          viewer_id?: string | null
-          viewer_name?: string
-          message?: string
-          sent_at?: string
-=======
           user_id?: string | null
           username?: string
           message?: string
           message_type?: 'chat' | 'system' | 'reaction'
           created_at?: string
->>>>>>> 513caa74
         }
       }
     }
